--- conflicted
+++ resolved
@@ -20,16 +20,12 @@
         }
 }
 
-def load_features(data_dir, ds_name, seed=1, train=True, normalized=True):
+def load_features(ds_name, seed=1, train=True, normalized=True):
     " load pretrained features for a dataset "
     split = "train" if train else "test"
     fname = DATASET_FEATURES_DICT[split][ds_name].format(seed=seed)
-<<<<<<< HEAD
-    fname=fname.replace('../../scan/results', data_dir)
-=======
     import os
     print (f'Loading features from {os.path.abspath(fname)}')
->>>>>>> 66279ea9
     if fname.endswith('.npy'):
         features = np.load(fname)
     elif fname.endswith('.pth'):
