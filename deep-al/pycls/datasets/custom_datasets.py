--- conflicted
+++ resolved
@@ -14,12 +14,7 @@
         self.test_transform = test_transform
         self.no_aug = False
         self.only_features = only_features
-<<<<<<< HEAD
-        self.features = ds_utils.load_features(ds_name="CIFAR10", data_dir=root, train=train,
-                                               normalized=False)
-=======
         self.features = ds_utils.load_features("CIFAR10", train=train, normalized=False, seed=seed)
->>>>>>> 66279ea9
 
 
     def __getitem__(self, index: int):
